--- conflicted
+++ resolved
@@ -128,7 +128,16 @@
             return result;
         }
 
-<<<<<<< HEAD
+        public static void CopyDefaultValueToPb(ColumnSchema columnSchema, ColumnSchemaPB columnSchemaPb)
+        {
+            var defaultValue = columnSchema.DefaultValue;
+            if (defaultValue is not null)
+            {
+                var encodedDefaultValue = KuduEncoder.EncodeDefaultValue(columnSchema, defaultValue);
+                columnSchemaPb.ReadDefaultValue = UnsafeByteOperations.UnsafeWrap(encodedDefaultValue);
+            }
+        }
+
         public static Partition ToPartition(PartitionPB partition)
         {
             return new Partition(
@@ -175,16 +184,6 @@
             serverMetadataPb.RpcAddresses.Add(hostPortPb);
 
             return serverMetadataPb;
-=======
-        public static void CopyDefaultValueToPb(ColumnSchema columnSchema, ColumnSchemaPB columnSchemaPb)
-        {
-            var defaultValue = columnSchema.DefaultValue;
-            if (defaultValue is not null)
-            {
-                var encodedDefaultValue = KuduEncoder.EncodeDefaultValue(columnSchema, defaultValue);
-                columnSchemaPb.ReadDefaultValue = UnsafeByteOperations.UnsafeWrap(encodedDefaultValue);
-            }
->>>>>>> e4c81a86
         }
 
         public static TabletServerInfo ToTabletServerInfo(
